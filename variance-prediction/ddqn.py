import gym
import itertools
import numpy as np
import sys
import copy
import torch
import torch.nn as nn
import torch.nn.parallel
import torch.backends.cudnn as cudnn
import torch.optim as optim
import torch.utils.data
import torchvision.datasets as dset
import torchvision.transforms as transforms
import torchvision.utils as vutils
import time
from random import random
from collections import deque, namedtuple
from gan import GAN1d, train_gan
from prioritized_memory import Memory

class Trajectory:
    def __init__(self, gamma: float):
        self.gamma = gamma
        self.clear()

    def clear(self):
        self.obs = []
        self.actions = []
        self.obs_p = []
        self.rewards = []
        self.done = []
        self.q_vals = []
        self.cum_rewards = []
        self.length = 0

    def add(
        self,
        obs: list,
        action: int,
        obs_p: list,
        reward: float,
        done: bool,
        q_val: float,
    ):
        self.obs.append(obs)
        self.actions.append(action)
        self.obs_p.append(obs_p)
        self.rewards.append(reward)
        self.done.append(done)
        self.q_vals.append(q_val)
        # Update cumulative awards. This may be prohobatively slow for long episodes, we will see!
        self.cum_rewards = [
            self.cum_rewards[i] + reward * (self.gamma ** (self.length - i))
            for i in range(self.length)
        ]
        self.cum_rewards.append(reward)
        self.length += 1

    def mse(self):
        np_q_vals = np.array(self.q_vals)
        np_cum_rewards = np.array(self.cum_rewards)
        return np.sum(np.square([np_q_vals, np_cum_rewards])) / self.length


class ReplayBuffer:
    def __init__(self, buffer_len: int):
        self.obs_buffer = deque([], buffer_len)
        self.obs_prime_buffer = deque([], buffer_len)
        self.reward_buffer = deque([], buffer_len)
        self.actions_buffer = deque([], buffer_len)
        self.done_buffer = deque([], buffer_len)
        self.buffer_len = buffer_len
        self.length = 0

    def add(self, obs: list, action: int, obs_prime: list, reward: float, done: bool):
        self.obs_buffer.append(obs)
        self.actions_buffer.append(action)
        self.obs_prime_buffer.append(obs_prime)
        self.reward_buffer.append(reward)
        self.done_buffer.append(done)
        if self.length < self.buffer_len:
            self.length += 1

    def add_trajectory(self, trajectory: Trajectory):
        self.obs_buffer.extend(trajectory.obs)
        self.actions_buffer.extend(trajectory.actions)
        self.obs_prime_buffer.extend(trajectory.obs_p)
        self.reward_buffer.extend(trajectory.rewards)
        self.done_buffer.extend(trajectory.done)
        self.length += trajectory.length
        if self.length > self.buffer_len:
            self.length = self.buffer_len

    def sample(self, batch_size : int):
        perm = np.random.choice(self.length, batch_size)
        return (
            torch.FloatTensor(self.obs_buffer)[perm],
            torch.LongTensor(self.actions_buffer)[perm],
            torch.FloatTensor(self.obs_prime_buffer)[perm],
            torch.FloatTensor(self.reward_buffer)[perm],
            torch.FloatTensor(self.done_buffer)[perm],
        )



class SimpleEstimator(nn.Module):
    def __init__(self, action_dim: int, obs_size: int, hidden_size: int):
        super(SimpleEstimator, self).__init__()
        self.action_dim = action_dim
        self.obs_size = obs_size
        self.input_size = obs_size
        self.hidden_size = hidden_size
        self.predict = nn.Sequential(
            nn.Linear(self.input_size, self.hidden_size),
            nn.ReLU(),
            nn.Linear(self.hidden_size, self.hidden_size),
            nn.ReLU(),
            nn.Linear(self.hidden_size, self.hidden_size),
            nn.ReLU(),
            nn.Linear(self.hidden_size, self.action_dim),
        )

    def forward(self, obs: torch.FloatTensor):
        return self.predict(obs)

<<<<<<< HEAD
def train_ddqn(
    env: gym.Env,
    valid_actions: list,
    q_est: nn.Module,
    q_target: nn.Module,
    num_frames: int,
    batch_size: int = 4096,
    gamma: float = 0.9,
    buffer_size: int = 100000,
) -> list:
    """
    Train q_est with on gym env for num_frames iterations
    TODO: get rid of q_target argument
    TODO: add optim as arg
    """

    rb = ReplayBuffer(buffer_size)
    epsilon = 1.0
    observation = env.reset()
    criterion = nn.MSELoss()
    losses = []
    optimizer = optim.Adam(q_est.parameters(), lr=0.0001)
    min_loss = 100.0
    for frame in range(num_frames):
        # Sample from environment!
        torchy_obs = torch.FloatTensor(observation).unsqueeze(0)
        if random() < epsilon:
            action = env.action_space.sample()
        else:
            pred = q_est(torchy_obs)
            action = int(pred.argmax())
        observation_prime, reward, done, info = env.step(action)
        rb.add(observation, action, observation_prime, reward, (1.0 if done else 0.0))
        if done:
            observation = env.reset()
        else:
            observation = observation_prime
        if epsilon > 0.05:
            epsilon -= 0.95 / 100000

        # Train the beast
        if (frame + 1) % batch_size == 0:
            q_est.zero_grad()

            # Sample the things you need from the buffer!
            obs, actions, obs_p, rews, done = rb.sample(batch_size)

            # Choose the argmax of actions from obs_prime
            q_vals_mat = q_est(obs_p, valid_actions[0])
            max_actions = valid_actions[0]
            for action in valid_actions[1:]:
                q_vals_mat = torch.cat((q_vals_mat, q_est(obs_p, action)), dim=1)
            max_actions = torch.argmax(q_vals_mat, 1)

            # Find MSE between target and network
            target = rews.unsqueeze(1) + (1 - done.unsqueeze(1)) * gamma * q_target(
                obs_p, max_actions
            )
            prediction = q_est(obs, actions)
            loss = criterion(target, prediction)
            losses.append(float(loss))
            if float(loss) < min_loss:
                torch.save(q_est, "best_so_far.pt")
            loss.backward()
            optimizer.step()

        # Update target every 10000 steps, can do moving avg later
        if (frame + 1) % 25000 == 0:
            print("Copying over at iter: ", frame, "with loss: ", loss)
            q_target = copy.deepcopy(q_est)
            for p in q_target.parameters():
                p.requires_grad = False
    env.close()
    return losses

=======

class Conv1dEstimator(nn.Module):
    def __init__(self, action_dim: int, obs_size: int, hidden_size: int, in_channels : int, out_channels : int, kernel_size : int):
        super(Conv1dEstimator, self).__init__()
        self.action_dim = action_dim
        self.obs_size = obs_size
        self.input_size = obs_size
        self.hidden_size = hidden_size
        self.in_channels = in_channels
        self.out_channels = out_channels
        self.kernel_size = kernel_size
        self.max_pool_kernel = 2
        self.conv_output = self.obs_size 
        #self.conv_out = 928
        self.conv_out = 32
        self.conv_predict = nn.Sequential(
            nn.Conv1d(self.in_channels, self.out_channels, self.kernel_size),
            nn.MaxPool1d(self.max_pool_kernel),
            nn.ReLU(),
            nn.Conv1d(self.out_channels, self.out_channels, self.kernel_size),
            nn.MaxPool2d(self.max_pool_kernel),
            nn.ReLU())
        self.linear_predict = nn.Sequential(
            nn.Linear(self.conv_out , self.hidden_size),
            nn.ReLU(),
            nn.Linear(self.hidden_size, self.hidden_size),
            nn.ReLU(),
            nn.Linear(self.hidden_size, self.action_dim),
        )

    def forward(self, obs: torch.FloatTensor):
        x = self.conv_predict(obs)
        x = x.view(x.size(0), -1)
        return self.linear_predict(x)


# def train_ddqn(
#     env: gym.Env,
#     valid_actions: list,
#     q_est: nn.Module,
#     q_target: nn.Module,
#     num_frames: int,
#     batch_size: int = 4096,
#     gamma: float = 0.9,
#     buffer_size: int = 100000,
# ) -> list:
#     """
#     Train q_est with on gym env for num_frames iterations
#     TODO: get rid of q_target argument
#     TODO: add optim as arg
#     """
    
#     rb = ReplayBuffer(buffer_size)
#     epsilon = 1.0
#     observation = env.reset()
#     criterion = nn.MSELoss()
#     losses = []
#     optimizer = optim.Adam(q_est.parameters(), lr=0.0001)
#     min_loss = 100.0
#     for frame in range(num_frames):
#         # Sample from environment!
#         torchy_obs = torch.FloatTensor(observation).unsqueeze(0)
#         if random() < epsilon:
#             action = env.action_space.sample()
#         else:
#             pred = q_est(torchy_obs)
#             action = int(pred.argmax())
#         observation_prime, reward, done, info = env.step(action)
#         rb.add(observation, action, observation_prime, reward, (1.0 if done else 0.0))
#         if done:
#             observation = env.reset()
#         else:
#             observation = observation_prime
#         if epsilon > 0.05:
#             epsilon -= 0.95 / 500000

#         # Train the beast
#         if (frame + 1) % batch_size == 0:
#             start_training = time.time()
#             q_est.zero_grad()

#             # Sample the things you need from the buffer!
#             obs, actions, obs_p, rews, done = rb.sample(batch_size)

#             # Choose the argmax of actions from obs_prime
#             q_vals_mat = q_est(obs_p, valid_actions[0])
#             max_actions = valid_actions[0]
#             for action in valid_actions[1:]:
#                 q_vals_mat = torch.cat((q_vals_mat, q_est(obs_p, action)), dim=1)
#             max_actions = torch.argmax(q_vals_mat, 1)

#             # Find MSE between target and network
#             target = rews.unsqueeze(1) + (1 - done.unsqueeze(1)) * gamma * q_target(
#                 obs_p, max_actions
#             )
#             prediction = q_est(obs, actions)
#             loss = criterion(target, prediction)
#             losses.append(float(loss))
#             if float(loss) < min_loss:
#                 torch.save(q_est, "best_so_far.pt")
#             loss.backward()
#             optimizer.step()
#             end_training = time.time
#             print(end_training - start_training)
#         # Update target every 10000 steps, can do moving avg later
#         if (frame + 1) % 10000 == 0:
#             print("Running a test trajectory...")
#             test_done = False
#             test_observation = env.reset()
#             running_reward = 0
#             while not test_done:
#                 torchy_obs = torch.FloatTensor(test_observation).unsqueeze(0)
#                 pred = q_trained(torchy_obs)
#                 max_val = pred[0].max()
#                 action = pred[0].argmax().numpy()
#                 test_observation, reward, done, info = env.step(action)
#                 running_reward += reward
#                 if done:
#                     observation = env.reset()
#                     print("Test Trajectory had cumulative reward: ", running_reward)
#             print("Copying over at iter: ", frame, "with loss: ", loss)

#             q_target = copy.deepcopy(q_est)
#             for p in q_target.parameters():
#                 p.requires_grad = False
#     env.close()
#     return losses


def flatten_deque(deque_to_flatten : deque) -> list:
    flattened = []
    for e in deque_to_flatten:
        flattened.extend(e)
    return flattened

>>>>>>> b36baae8
def train_ddqn_and_gan(
    env: gym.Env,
    valid_actions: list,
    q_est: nn.Module,
    q_target: nn.Module,
    gan: nn.Module,
    optimizer: optim,
    num_frames: int,
    consecutive_observations = 4,
    batch_size: int = 4096,
    gamma: float = 0.9,
    buffer_size: int = 100000,
    epsilon_start : float = 1
):
    # TODO: Fix typing in file
    # TODO: Note: this probably isn't the right place for this function
<<<<<<< HEAD
    per_memory = Memory(buffer_size)
    epsilon = 1.0
=======
    rb = ReplayBuffer(buffer_size)
    epsilon = epsilon_start
>>>>>>> b36baae8
    observation = env.reset()
    criterion = nn.MSELoss()
    ddqn_losses = []
    generator_losses = []
    discriminator_losses = []
    min_loss = 100.0
    id_ses = []
    ood_ses = []
    obs_list = deque([observation for i in range(consecutive_observations)],consecutive_observations)
    obs_p_list = deque([observation for i in range(consecutive_observations)],consecutive_observations)
    freeze_generator = False
    # Initialize trajectory tracking
    trajectory = Trajectory(gamma)
    frames_since_accuracy_check = 0
    for frame in range(num_frames):
        frames_since_accuracy_check += 1
        # Sample from environment!
        obs_list.append(observation)
        torchy_obs = torch.FloatTensor(obs_list).unsqueeze(0)
        if random() < epsilon:
            action = env.action_space.sample()
            max_val = q_est(torchy_obs)[0][action]
        else:
            pred = q_est(torchy_obs)
            max_val = pred.max()
            action = int(pred.argmax())
        observation_prime, reward, done, info = env.step(action)
        
        obs_p_list.append(observation_prime)
        trajectory.add(
            obs_list,
            action,
            obs_p_list,
            reward,
            (1.0 if done else 0.0),
            max_val,
        )

        if done:
            per_memory.add_trajectory(q_est, q_target, trajectory)
            # Measure/record accuracy stuff here
            # if frames_since_accuracy_check > 500:
            #     frames_since_accuracy_check = 0
            #     q_vals_t = torch.FloatTensor(trajectory.q_vals)
            #     cum_rewards_t = torch.FloatTensor(trajectory.cum_rewards)
            #     rewards_t = torch.FloatTensor(trajectory.rewards)
            #     se = (q_vals_t - cum_rewards_t).pow(2)
            #     labels = gan.discriminator(torch.FloatTensor(trajectory.obs))
            #     id_weights = labels[:, 0]
            #     ood_weights = labels[:, 1]
            #     ood_se = torch.sum(se * ood_weights)
            #     id_se = torch.sum(se * id_weights)
            #     ood_ses.append(float(ood_se / torch.sum(ood_weights)))
            #     id_ses.append(float(id_se / torch.sum(id_weights)))

            trajectory.clear()
            observation = env.reset()
        else:
            observation = observation_prime
        if epsilon > 0.02:
            epsilon -= 0.98 / 100000

        # Training time
        if (frame + 1) % batch_size == 0 and frame > 2 * batch_size and rb.length > 0:
            #start = time.time()
            q_est.zero_grad()
            # Sample the things you need from the buffer!
            mini_batch_p, idxs, is_weights = per_memory.sample(batch_size)
            # print("before transpose:", mini_batch_p[0], "shape", np.array(mini_batch_p).shape)
            mini_batch = np.array(mini_batch_p).transpose()
            # print("after transpose", mini_batch[0], "shape", mini_batch.shape)
            equal = np.array_equal(mini_batch, mini_batch_p)
            # print("equal:", np.array_equal(mini_batch, mini_batch_p))

            # Skip mini batches that fail transpose
            if equal:
                continue

            obs = torch.FloatTensor(np.vstack(mini_batch[0]))
            actions = torch.LongTensor(list(mini_batch[1]))
            rews = torch.FloatTensor(list(mini_batch[2]))
            obs_p = torch.FloatTensor(np.vstack(mini_batch[3]))
            done = torch.FloatTensor(list(mini_batch[4]))

            # TRAIN THE GAN <('_'<)
            generator_loss, discriminator_loss = train_gan(
                gan, obs.unsqueeze(0), 1, train_noise=0.05, freeze_generator=freeze_generator
            )
            generator_losses.extend(generator_loss)
            discriminator_losses.extend(discriminator_loss)
            freeze_generator = not freeze_generator
            # Choose the argmax of actions from obs_prime
            q_vals_mat = q_est(obs_p)
            max_actions = torch.argmax(q_vals_mat, 1)
            # Find MSE between target and network
            q_target_pred = q_target(obs_p).gather(1, max_actions.unsqueeze(1))
            target = rews.unsqueeze(1) + (1 - done.unsqueeze(1)) * gamma * q_target_pred
<<<<<<< HEAD
            prediction = q_est(obs).gather(1, max_actions.unsqueeze(1))
            errors = np.abs(np.array(prediction.tolist()) - np.array(target.tolist()))

            # Update priority
            for i in range(batch_size):
                idx = idxs[i]
                per_memory.update(idx, errors[i])

=======
            prediction = q_est(obs).gather(1, actions.unsqueeze(1))
>>>>>>> b36baae8
            loss = criterion(target, prediction)
            ddqn_losses.append(float(loss))
            #if float(loss) < min_loss:
                #torch.save(q_est, "best_so_far.pt")
            loss.backward()
            optimizer.step()
            #end = time.time()
            #print("Training time took: ", end - start)
        # Update target every 25000 steps, can do moving avg later
        if (frame + 1) % 10000 == 0:
            print("Copying over at iter: ", frame, "with loss: ", loss)
            print("Running a test trajectory...")
            test_done = False
            test_observation = env.reset()
            test_obs_list = deque([test_observation for i in range(consecutive_observations)],consecutive_observations)
            running_reward = 0
            while not test_done:
                test_obs_list.append(test_observation)
                torchy_obs = torch.FloatTensor(test_obs_list).unsqueeze(0)
                pred = q_est(torchy_obs)
                max_val = pred[0].max()
                action = pred[0].argmax().numpy()
                test_observation, reward, test_done, info = env.step(action)
                running_reward += reward
                if test_done:
                    observation = env.reset()
                    print("Test Trajectory had cumulative reward: ", running_reward)
            
            q_target = copy.deepcopy(q_est)
            for p in q_target.parameters():
                p.requires_grad = False
    env.close()
    return (
        ddqn_losses,
        generator_losses,
        discriminator_losses,
        id_ses,
        ood_ses,
    )


def test_ddqn_network(
    env: gym.Env, valid_actions: list, q_est: nn.Module, num_frames: int = 100
):
    observation = env.reset()
    num_resets = 0
    cum_reward = 0
    for frame in range(num_frames):
        # Sample from environment!
        env.render()
        torchy_obs = torch.FloatTensor(observation).unsqueeze(0)
        max_val = q_est(torchy_obs, valid_actions[0])[0]
        max_action = valid_actions[0]
        for action in valid_actions[1:]:
            q_val = q_est(torchy_obs, action)[0]
            if q_val > max_val:
                max_action = action
                max_val = q_val
        action = max_action
        observation, reward, done, info = env.step(action)
        cum_reward += reward
        if done:
            print("Reset with reward: ", reward)
            print("and cumulative reward: ", cum_reward)
            cum_reward = 0
            num_resets += 1
            observation = env.reset()
    env.close()
    return num_resets<|MERGE_RESOLUTION|>--- conflicted
+++ resolved
@@ -122,84 +122,7 @@
 
     def forward(self, obs: torch.FloatTensor):
         return self.predict(obs)
-
-<<<<<<< HEAD
-def train_ddqn(
-    env: gym.Env,
-    valid_actions: list,
-    q_est: nn.Module,
-    q_target: nn.Module,
-    num_frames: int,
-    batch_size: int = 4096,
-    gamma: float = 0.9,
-    buffer_size: int = 100000,
-) -> list:
-    """
-    Train q_est with on gym env for num_frames iterations
-    TODO: get rid of q_target argument
-    TODO: add optim as arg
-    """
-
-    rb = ReplayBuffer(buffer_size)
-    epsilon = 1.0
-    observation = env.reset()
-    criterion = nn.MSELoss()
-    losses = []
-    optimizer = optim.Adam(q_est.parameters(), lr=0.0001)
-    min_loss = 100.0
-    for frame in range(num_frames):
-        # Sample from environment!
-        torchy_obs = torch.FloatTensor(observation).unsqueeze(0)
-        if random() < epsilon:
-            action = env.action_space.sample()
-        else:
-            pred = q_est(torchy_obs)
-            action = int(pred.argmax())
-        observation_prime, reward, done, info = env.step(action)
-        rb.add(observation, action, observation_prime, reward, (1.0 if done else 0.0))
-        if done:
-            observation = env.reset()
-        else:
-            observation = observation_prime
-        if epsilon > 0.05:
-            epsilon -= 0.95 / 100000
-
-        # Train the beast
-        if (frame + 1) % batch_size == 0:
-            q_est.zero_grad()
-
-            # Sample the things you need from the buffer!
-            obs, actions, obs_p, rews, done = rb.sample(batch_size)
-
-            # Choose the argmax of actions from obs_prime
-            q_vals_mat = q_est(obs_p, valid_actions[0])
-            max_actions = valid_actions[0]
-            for action in valid_actions[1:]:
-                q_vals_mat = torch.cat((q_vals_mat, q_est(obs_p, action)), dim=1)
-            max_actions = torch.argmax(q_vals_mat, 1)
-
-            # Find MSE between target and network
-            target = rews.unsqueeze(1) + (1 - done.unsqueeze(1)) * gamma * q_target(
-                obs_p, max_actions
-            )
-            prediction = q_est(obs, actions)
-            loss = criterion(target, prediction)
-            losses.append(float(loss))
-            if float(loss) < min_loss:
-                torch.save(q_est, "best_so_far.pt")
-            loss.backward()
-            optimizer.step()
-
-        # Update target every 10000 steps, can do moving avg later
-        if (frame + 1) % 25000 == 0:
-            print("Copying over at iter: ", frame, "with loss: ", loss)
-            q_target = copy.deepcopy(q_est)
-            for p in q_target.parameters():
-                p.requires_grad = False
-    env.close()
-    return losses
-
-=======
+      
 
 class Conv1dEstimator(nn.Module):
     def __init__(self, action_dim: int, obs_size: int, hidden_size: int, in_channels : int, out_channels : int, kernel_size : int):
@@ -335,7 +258,6 @@
         flattened.extend(e)
     return flattened
 
->>>>>>> b36baae8
 def train_ddqn_and_gan(
     env: gym.Env,
     valid_actions: list,
@@ -352,13 +274,8 @@
 ):
     # TODO: Fix typing in file
     # TODO: Note: this probably isn't the right place for this function
-<<<<<<< HEAD
     per_memory = Memory(buffer_size)
-    epsilon = 1.0
-=======
-    rb = ReplayBuffer(buffer_size)
     epsilon = epsilon_start
->>>>>>> b36baae8
     observation = env.reset()
     criterion = nn.MSELoss()
     ddqn_losses = []
@@ -456,8 +373,7 @@
             # Find MSE between target and network
             q_target_pred = q_target(obs_p).gather(1, max_actions.unsqueeze(1))
             target = rews.unsqueeze(1) + (1 - done.unsqueeze(1)) * gamma * q_target_pred
-<<<<<<< HEAD
-            prediction = q_est(obs).gather(1, max_actions.unsqueeze(1))
+            prediction = q_est(obs).gather(1, actions.unsqueeze(1))
             errors = np.abs(np.array(prediction.tolist()) - np.array(target.tolist()))
 
             # Update priority
@@ -465,9 +381,6 @@
                 idx = idxs[i]
                 per_memory.update(idx, errors[i])
 
-=======
-            prediction = q_est(obs).gather(1, actions.unsqueeze(1))
->>>>>>> b36baae8
             loss = criterion(target, prediction)
             ddqn_losses.append(float(loss))
             #if float(loss) < min_loss:
